--- conflicted
+++ resolved
@@ -104,7 +104,6 @@
     result = shared_result + diff_result
     return result
 
-#TODO compile_and_run_circuits(QuantumInstance)
 
 def compile_and_run_circuits(circuits, backend, backend_config, compile_config, run_config, qjob_config=None,
                              show_circuit_summary=False, has_shared_circuits=False, circuit_cache = None):
@@ -180,7 +179,6 @@
                 logger.debug('Circuit cache miss, recompiling. Cache miss reason:' + repr(e))
                 qobj = q_compile(sub_circuits, backend, **backend_config,
                          **compile_config, **run_config)
-<<<<<<< HEAD
                 circuit_cache.cache_circuit(qobj, sub_circuits, i)
                 circuit_cache.misses += 1
         else:
@@ -188,25 +186,23 @@
                              **compile_config, **run_config)
         if circuit_cache is not None and circuit_cache.naughty_mode:
             job = circuit_cache.naughty_run(backend, qobj)
+            job_id = job.job_id()
         else:
-            job = backend.run(qobj)
-=======
-        # assure get job ids
-        while True:
-            job = backend.run(qobj)
-            try:
-                job_id = job.job_id()
-                break
-            except JobError as e:
-                logger.warning("FAILURE: the {}-th chunk of circuits, can not get job id, "
-                               "Resubmit the qobj to get job id. "
-                               "Terra job error: {} ".format(i, e))
-            except Exception as e:
-                logger.warning("FAILURE: the {}-th chunk of circuits, can not get job id, "
-                               "Resubmit the qobj to get job id. "
-                               "Error: {} ".format(i, e))
+            # assure get job ids
+            while True:
+                job = backend.run(qobj)
+                try:
+                    job_id = job.job_id()
+                    break
+                except JobError as e:
+                    logger.warning("FAILURE: the {}-th chunk of circuits, can not get job id, "
+                                   "Resubmit the qobj to get job id. "
+                                   "Terra job error: {} ".format(i, e))
+                except Exception as e:
+                    logger.warning("FAILURE: the {}-th chunk of circuits, can not get job id, "
+                                   "Resubmit the qobj to get job id. "
+                                   "Error: {} ".format(i, e))
         job_ids.append(job_id)
->>>>>>> f9e0c2f9
         jobs.append(job)
         qobjs.append(qobj)
 
