# -*- coding: utf-8 -*-

# Copyright 2018 IBM.
#
# Licensed under the Apache License, Version 2.0 (the "License");
# you may not use this file except in compliance with the License.
# You may obtain a copy of the License at
#
#     http://www.apache.org/licenses/LICENSE-2.0
#
# Unless required by applicable law or agreed to in writing, software
# distributed under the License is distributed on an "AS IS" BASIS,
# WITHOUT WARRANTIES OR CONDITIONS OF ANY KIND, either express or implied.
# See the License for the specific language governing permissions and
# limitations under the License.
# =============================================================================

import logging
from qiskit import __version__ as terra_version
try:
    from qiskit.providers.aer import AerProvider
    HAS_AER = True
except ImportError:
    HAS_AER = False
    pass

<<<<<<< HEAD
from qiskit_aqua_cmd import Preferences
from qiskit_aqua.utils import compile_and_run_circuits, CircuitCache
from qiskit_aqua import get_aer_backend, get_aer_backends
=======
from qiskit_aqua.utils import compile_and_run_circuits
>>>>>>> 397067d4

logger = logging.getLogger(__name__)


class QuantumInstance:
    """Quantum Backend including execution setting."""

    # TODO: separate the config out from backend config; backend_options are stored in config
    BACKEND_CONFIG = ['basis_gates', 'coupling_map', 'config', 'seed', 'memory']
    COMPILE_CONFIG = ['pass_manager', 'initial_layout', 'seed_mapper', 'qobj_id']
    RUN_CONFIG = ['shots', 'max_credits']
    QJOB_CONFIG = ['timeout', 'wait']
    NOISE_CONFIG = ['noise_model']

    #  https://github.com/Qiskit/qiskit-aer/blob/master/qiskit/providers/aer/backends/qasm_simulator.py
    SIMULATOR_CONFIG = ["initial_statevector", "chop_threshold", "max_parallel_threads",
                        "max_parallel_experiments", "statevector_parallel_threshold",
                        "statevector_hpc_gate_opt",
                        # below for qasm simulator only
                        "statevector_sample_measure_opt", "max_parallel_shots"]

    def __init__(self, backend, shots=1024, max_credits=10, config=None, seed=None,
                 initial_layout=None, pass_manager=None, seed_mapper=None, memory=False,
                 noise_model=None, timeout=None, wait=5, cache_config=None):
        """Constructor.

        Args:
            backend (BaseBackend): instance of selected backend
            shots (int): number of shots for the backend
            max_credits (int): maximum credits to use
            config (dict): all config setting for simulator
            seed (int): the random seed for simulator
            initial_layout (dict): initial layout of qubits in mapping
            pass_manager (PassManager): pass manager to handle how to compile the circuits
            seed_mapper (int): the random seed for circuit mapper
            memory (bool): if True, per-shot measurement bitstrings are returned as well
            noise_model (qiskit.provider.aer.noise.noise_model.NoiseModel): noise model for simulator
            timeout (float or None): seconds to wait for job. If None, wait indefinitely.
            wait (float): seconds between queries to result
            cache_config (dict): A dictionary with kwargs to init an instance of CircuitCache
        """
        self._backend = backend

        if self.is_statevector and shots != 1:
            logger.info("statevector backend only works with shot=1, change "
                        "shots from {} to 1.".format(shots))
            shots = 1

        coupling_map = getattr(backend.configuration(), 'coupling_map', None)
        # TODO: basis gates will be [str] rather than comma-separated str
        basis_gates = backend.configuration().basis_gates
        if isinstance(basis_gates, list):
            basis_gates = ','.join(basis_gates)

        self._compile_config = {
            'pass_manager': pass_manager,
            'initial_layout': initial_layout,
            'seed_mapper': seed_mapper,
            'qobj_id': None
        }

        self._run_config = {
            'shots': shots,
            'max_credits': max_credits
        }

        self._noise_config = {}
        if HAS_AER:
            if isinstance(self._backend.provider(), AerProvider) and noise_model is not None:
                if not self.is_statevector:
                    self._noise_config = {'noise_model': noise_model}
                else:
                    logger.info("The noise model can be only used with Aer qasm simulator. "
                                "Change it to None.")

        if not self.is_simulator and memory is True:
            logger.info("The memory flag only supports simulator rather than real device. "
                        "Change it to from {} to False.".format(memory))
            memory = False

        self._backend_config = {
            'basis_gates': basis_gates,
            'config': config or {},
            'coupling_map': coupling_map,
            'seed': seed,
            'memory': memory
        }

        self._qjob_config = {'timeout': timeout} if self.is_local \
            else {'timeout': timeout, 'wait': wait}

        self._shared_circuits = False
        self._circuit_summary = False

        if cache_config is not None: self.circuit_cache = CircuitCache(**cache_config)
        else: self.circuit_cache = None

        logger.info(self)

    def __str__(self):
        """Overload string.

        Retruns:
            str: the info of the object.
        """
        info = 'Qiskit Terra version {}\n'.format(terra_version)
        info += "Backend '{} ({})', with following setting:\n{}\n{}\n{}\n{}\n{}".format(
            self.backend_name, self._backend.provider(), self._backend_config, self._compile_config,
            self._run_config, self._qjob_config, self._noise_config)
        return info

    def execute(self, circuits):
        """
        A wrapper to interface with quantum backend.

        Args:
            circuits (QuantumCircuit or list[QuantumCircuit]): circuits to execute

        Returns:
            Result: Result object
        """
        result = compile_and_run_circuits(circuits, self._backend, self._backend_config,
                                          self._compile_config, self._run_config,
                                          self._qjob_config, noise_config=self._noise_config,
                                          show_circuit_summary=self._circuit_summary,
                                          has_shared_circuits=self._shared_circuits,
                                          circuit_cache = self.circuit_cache)
        if self._circuit_summary:
            self._circuit_summary = False

        return result

    def set_config(self, **kwargs):
        """
        Set configurations for the quantum instance.
        """
        for k, v in kwargs.items():
            if k in QuantumInstance.RUN_CONFIG:
                self._run_config[k] = v
            elif k in QuantumInstance.QJOB_CONFIG:
                self._qjob_config[k] = v
            elif k in QuantumInstance.COMPILE_CONFIG:
                self._compile_config[k] = v
            elif k in QuantumInstance.BACKEND_CONFIG:
                self._backend_config[k] = v
            elif k in QuantumInstance.SIMULATOR_CONFIG:
                self._backend_config['config'][k] = v
            elif k in QuantumInstance.NOISE_CONFIG:
                self._noise_config[k] = v
            else:
                raise ValueError("unknown setting for the key ({}).".format(k))

    @property
    def qjob_config(self):
        """Getter of qjob_config."""
        return self._qjob_config

    @property
    def backend_config(self):
        """Getter of backend_config."""
        return self._backend_config

    @property
    def compile_config(self):
        """Getter of compile_config."""
        return self._compile_config

    @property
    def run_config(self):
        """Getter of run_config."""
        return self._run_config

    @property
    def noise_config(self):
        """Getter of noise_config."""
        return self._noise_config

    @property
    def shared_circuits(self):
        return self._shared_circuits

    @shared_circuits.setter
    def shared_circuits(self, new_value):
        self._shared_circuits = new_value

    @property
    def circuit_summary(self):
        return self._circuit_summary

    @circuit_summary.setter
    def circuit_summary(self, new_value):
        self._circuit_summary = new_value

    @property
    def backend(self):
        """Return BaseBackend backend object."""
        return self._backend

    @property
    def backend_name(self):
        return self._backend.name()

    @property
    def is_statevector(self):
        """Return True if backend is a statevector-type simulator."""
        return QuantumInstance.is_statevector_backend(self._backend)

    @property
    def is_simulator(self):
        """Return True if backend is a simulator."""
        return QuantumInstance.is_simulator_backend(self._backend)

    @property
    def is_local(self):
        """Return True if backend is a local backend."""
        return QuantumInstance.is_local_backend(self._backend)

    @staticmethod
    def is_statevector_backend(backend):
        """
        Return True if backend object is statevector.

        Args:
            backend (BaseBackend): backend instance
        Returns:
            Result (Boolean): True is statevector
        """
        return backend.name().startswith('statevector') if backend is not None else False

    @staticmethod
    def is_simulator_backend(backend):
        """
        Returns True if backend is a simulator.

        Args:
            backend (BaseBackend): backend instance
        Returns:
            Result (Boolean): True is a simulator
        """
        return backend.configuration().simulator

    @staticmethod
    def is_local_backend(backend):
        """
        Returns True if backend is a local backend.

        Args:
            backend (BaseBackend): backend instance
        Returns:
            Result (Boolean): True is a local backend
        """
        return backend.configuration().local<|MERGE_RESOLUTION|>--- conflicted
+++ resolved
@@ -24,13 +24,7 @@
     HAS_AER = False
     pass
 
-<<<<<<< HEAD
-from qiskit_aqua_cmd import Preferences
 from qiskit_aqua.utils import compile_and_run_circuits, CircuitCache
-from qiskit_aqua import get_aer_backend, get_aer_backends
-=======
-from qiskit_aqua.utils import compile_and_run_circuits
->>>>>>> 397067d4
 
 logger = logging.getLogger(__name__)
 
