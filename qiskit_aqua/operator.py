--- conflicted
+++ resolved
@@ -756,15 +756,6 @@
             avg = self._eval_directly(input_circuit)
             std_dev = 0.0
         else:
-<<<<<<< HEAD
-            try:
-                qiskit.Aer.get_backend(backend)
-                self.MAX_CIRCUITS_PER_JOB = sys.maxsize
-            except KeyError:
-                pass
-
-=======
->>>>>>> f93d3702
             if "statevector" in backend:
                 execute_config['shots'] = 1
                 avg = self._eval_with_statevector(operator_mode, input_circuit, backend, execute_config)
