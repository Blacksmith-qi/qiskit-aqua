--- conflicted
+++ resolved
@@ -135,12 +135,7 @@
                 runs_pos += hits
         if (runs_neg + runs_pos) != 0:
             # Probability of successful measurement
-<<<<<<< HEAD
             prob = runs_pos / (runs_pos + runs_neg)
-=======
-            prob_pure = runs_pos / (runs_pos + runs_neg)
-            prob =  prob_pure / prob_measure
->>>>>>> 778ddba2
         else:
             prob = 0.5
             prob_pure = 0.5
